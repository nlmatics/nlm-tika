--- conflicted
+++ resolved
@@ -1,12 +1,10 @@
 Release 2.2.0 - ???
 
-<<<<<<< HEAD
+   * Fix logic bug in PipesServer that prevented concatenation of
+     content from attachments (TIKA-3609).
+
    * Improve extraction of embedded files from MSOffice files created
      by non-Microsoft tools (TIKA-3526).
-=======
-   * Fix logic bug in PipesServer that prevented concatenation of
-     content from attachments (TIKA-3609).
->>>>>>> 26976b6c
 
    * Added back ability to ignore load errors in TikaConfig (TIKA-3575).
 
