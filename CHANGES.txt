--- conflicted
+++ resolved
@@ -1,10 +1,4 @@
-<<<<<<< HEAD
-Release 1.20 ???
-
-Release 1.19 9/18/2018
-=======
 Release 1.19 - 9/14/2018
->>>>>>> a3668136
 
    * Require Java 8 (TIKA-2679).
 
